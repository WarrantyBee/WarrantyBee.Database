--- conflicted
+++ resolved
@@ -1,5 +1,4 @@
 {
-<<<<<<< HEAD
 	"functions": {
 		"master": {
 			"ufn_DoesTableExist": {
@@ -199,6 +198,12 @@
 			"usp_UpdateUserProfile": {
 				"dependencies": {
 					"functions": [],
+					"procs": []
+				}
+			},
+			"usp_AddVendorContact": {
+				"dependencies": {
+					"function": ["ufn_ValidateBusinessHours"],
 					"procs": []
 				}
 			}
@@ -230,237 +235,4 @@
 			"tblAdminUsers"
 		]
 	}
-=======
-  "functions": {
-    "master": {
-      "ufn_DoesTableExist": {
-        "dependencies": {
-          "functions": []
-        }
-      },
-      "ufn_DoesColumnExist": {
-        "dependencies": {
-          "functions": []
-        }
-      },
-      "ufn_DoColumnsExist": {
-        "dependencies": {
-          "functions": ["ufn_DoesColumnExist"]
-        }
-      }
-    },
-    "business": {
-      "ufn_ValidateLoginToken": {
-        "dependencies": {
-          "functions": []
-        }
-      }
-    }
-  },
-  "procedures": {
-    "master": {
-      "usp_AddCheck": {
-        "dependencies": {
-          "functions": ["ufn_DoesTableExist", "ufn_DoesColumnExist"],
-          "procs": []
-        }
-      },
-      "usp_AddColumn": {
-        "dependencies": {
-          "functions": ["ufn_DoesTableExist", "ufn_DoesColumnExist"],
-          "procs": []
-        }
-      },
-      "usp_AutoIncrement": {
-        "dependencies": {
-          "functions": ["ufn_DoesTableExist", "ufn_DoesColumnExist"],
-          "procs": []
-        }
-      },
-      "usp_CreateForeignKey": {
-        "dependencies": {
-          "functions": ["ufn_DoesTableExist", "ufn_DoesColumnExist"],
-          "procs": []
-        }
-      },
-      "usp_CreateIndex": {
-        "dependencies": {
-          "functions": ["ufn_DoesTableExist", "ufn_DoColumnsExist"],
-          "procs": []
-        }
-      },
-      "usp_CreatePrimaryKey": {
-        "dependencies": {
-          "functions": ["ufn_DoesTableExist", "ufn_DoesColumnExist"],
-          "procs": []
-        }
-      },
-      "usp_CreateTable": {
-        "dependencies": {
-          "functions": ["ufn_DoesTableExist"],
-          "procs": [
-            "usp_CreatePrimaryKey",
-            "usp_AutoIncrement",
-            "usp_AddColumn",
-            "usp_CreateUniqueKey"
-          ]
-        }
-      },
-      "usp_CreateUniqueKey": {
-        "dependencies": {
-          "functions": ["ufn_DoesTableExist", "ufn_DoesColumnExist"],
-          "procs": []
-        }
-      },
-      "usp_DropColumn": {
-        "dependencies": {
-          "functions": ["ufn_DoesTableExist", "ufn_DoesColumnExist"],
-          "procs": []
-        }
-      },
-      "usp_DropConstraint": {
-        "dependencies": {
-          "functions": ["ufn_DoesTableExist"],
-          "procs": []
-        }
-      },
-      "usp_MarkRequired": {
-        "dependencies": {
-          "functions": ["ufn_DoesTableExist", "ufn_DoesColumnExist"],
-          "procs": []
-        }
-      },
-      "usp_ResetAutoIncrement": {
-        "dependencies": {
-          "functions": ["ufn_DoesTableExist"],
-          "procs": []
-        }
-      },
-      "usp_RenameColumn": {
-        "dependencies": {
-          "functions": ["ufn_DoesTableExist, ufn_DoesColumnExist"],
-          "procs": []
-        }
-      },
-      "usp_AlterColumn": {
-        "dependencies": {
-          "functions": ["ufn_DoesTableExist, ufn_DoesColumnExist"],
-          "procs": []
-        }
-      }
-    },
-    "business": {
-      "usp_GetCountries": {
-        "dependencies": {
-          "functions": [],
-          "procs": []
-        }
-      },
-      "usp_GetCurrencies": {
-        "dependencies": {
-          "functions": [],
-          "procs": []
-        }
-      },
-      "usp_GetStates": {
-        "dependencies": {
-          "functions": [],
-          "procs": []
-        }
-      },
-      "usp_GetTimeZones": {
-        "dependencies": {
-          "functions": [],
-          "procs": []
-        }
-      },
-      "usp_GetUser": {
-        "dependencies": {
-          "functions": [],
-          "procs": []
-        }
-      },
-      "usp_RegisterUser": {
-        "dependencies": {
-          "functions": [],
-          "procs": []
-        }
-      },
-      "usp_StoreOtp": {
-        "dependencies": {
-          "functions": [],
-          "procs": []
-        }
-      },
-      "usp_GetOtp": {
-        "dependencies": {
-          "functions": [],
-          "procs": []
-        }
-      },
-      "usp_StoreLoginToken": {
-        "dependencies": {
-          "functions": [],
-          "procs": []
-        }
-      },
-      "usp_ResetPassword": {
-        "dependencies": {
-          "functions": [],
-          "procs": []
-        }
-      },
-      "usp_GetUserPasswords": {
-        "dependencies": {
-          "functions": [],
-          "procs": []
-        }
-      },
-      "usp_GetCultures": {
-        "dependencies": {
-          "functions": [],
-          "procs": []
-        }
-      },
-      "usp_UpdateUserProfile": {
-        "dependencies": {
-          "functions": [],
-          "procs": []
-        }
-      },
-      "usp_AddVendorContacts": {
-        "dependencies": {
-          "functions": ["ufn_ValidateBusinessHours"],
-          "procs": []
-        }
-      }
-    }
-  },
-  "tables": {
-    "tblCountries": ["tblCurrencies"],
-    "tblCurrencies": [],
-    "tblStates": ["tblCountries", "tblTimeZones"],
-    "tblTimeZones": [],
-    "tblUserProfiles": ["tblUsers", "tblCountries", "tblStates"],
-    "tblUsers": [],
-    "tblOtp": ["tblUsers"],
-    "tblLanguages": [],
-    "tblCultures": ["tblLanguages", "tblCountries"],
-    "tblPasswordLogs": ["tblUsers"],
-    "tblRoles": [],
-    "tblPermissions": [],
-    "tblRolePermissions": ["tblRoles", "tblPermissions"],
-    "tblVendors": ["tblAdminUsers"],
-    "tblVendorLogins": ["tblVendors", "tblUsers", "tblAdminUsers"],
-    "tblAdminUsers": [],
-    "tblVendorSettings": ["tblVendors"],
-    "tblVendorAgreements": ["tblVendors"],
-    "tblVendorContacts": [
-      "tblVendors",
-      "tblCountries",
-      "tblCultures",
-      "tblAdminUsers"
-    ]
-  }
->>>>>>> 08e70532
 }